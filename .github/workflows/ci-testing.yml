name: CI CPU testing

on: # https://help.github.com/en/actions/reference/events-that-trigger-workflows
  push:
    branches: [ master, develop ]
  pull_request:
    # The branches below must be a subset of the branches above
    branches: [ master, develop ]

jobs:
  cpu-tests:

    runs-on: ${{ matrix.os }}
    strategy:
      fail-fast: false
      matrix:
<<<<<<< HEAD
        os: [ubuntu-latest, macos-latest, windows-latest]
        python-version: [3.6, 3.7, 3.8, 3.9]
        model: ['yolov5s']  # models to test
=======
        os: [ ubuntu-latest, macos-latest, windows-latest ]
        python-version: [ 3.8 ]
        model: [ 'yolov5s' ]  # models to test
>>>>>>> fad27c00

    # Timeout: https://stackoverflow.com/a/59076067/4521646
    timeout-minutes: 50
    steps:
      - uses: actions/checkout@v2
      - name: Set up Python ${{ matrix.python-version }}
        uses: actions/setup-python@v2
        with:
          python-version: ${{ matrix.python-version }}

      # Note: This uses an internal pip API and may not always work
      # https://github.com/actions/cache/blob/master/examples.md#multiple-oss-in-a-workflow
      - name: Get pip cache
        id: pip-cache
        run: |
          python -c "from pip._internal.locations import USER_CACHE_DIR; print('::set-output name=dir::' + USER_CACHE_DIR)"

      - name: Cache pip
        uses: actions/cache@v1
        with:
          path: ${{ steps.pip-cache.outputs.dir }}
          key: ${{ runner.os }}-${{ matrix.python-version }}-pip-${{ hashFiles('requirements.txt') }}
          restore-keys: |
            ${{ runner.os }}-${{ matrix.python-version }}-pip-

      - name: Install dependencies
        run: |
          python -m pip install --upgrade pip
          pip install -qr requirements.txt -f https://download.pytorch.org/whl/cpu/torch_stable.html
          pip install -q onnx
          python --version
          pip --version
          pip list
        shell: bash

      - name: Download data
        run: |
          # curl -L -o tmp.zip https://github.com/ultralytics/yolov5/releases/download/v1.0/coco128.zip
          # unzip -q tmp.zip -d ../
          # rm tmp.zip

      - name: Tests workflow
        run: |
          # export PYTHONPATH="$PWD"  # to run '$ python *.py' files in subdirectories
          di=cpu # inference devices  # define device

          # train
          python train.py --img 128 --batch 16 --weights ${{ matrix.model }}.pt --cfg ${{ matrix.model }}.yaml --epochs 1 --device $di
          # detect
          python detect.py --weights ${{ matrix.model }}.pt --device $di
          python detect.py --weights runs/train/exp/weights/last.pt --device $di
          # test
          python test.py --img 128 --batch 16 --weights ${{ matrix.model }}.pt --device $di
          python test.py --img 128 --batch 16 --weights runs/train/exp/weights/last.pt --device $di

          python hubconf.py  # hub
          python models/yolo.py --cfg ${{ matrix.model }}.yaml  # inspect
          python models/export.py --img 128 --batch 1 --weights ${{ matrix.model }}.pt  # export
        shell: bash<|MERGE_RESOLUTION|>--- conflicted
+++ resolved
@@ -14,15 +14,9 @@
     strategy:
       fail-fast: false
       matrix:
-<<<<<<< HEAD
-        os: [ubuntu-latest, macos-latest, windows-latest]
-        python-version: [3.6, 3.7, 3.8, 3.9]
-        model: ['yolov5s']  # models to test
-=======
         os: [ ubuntu-latest, macos-latest, windows-latest ]
-        python-version: [ 3.8 ]
+        python-version: [ 3.6, 3.7, 3.8, 3.9 ]
         model: [ 'yolov5s' ]  # models to test
->>>>>>> fad27c00
 
     # Timeout: https://stackoverflow.com/a/59076067/4521646
     timeout-minutes: 50
