# Loss functions

import torch
import torch.nn as nn

from utils.general import bbox_iou
from utils.torch_utils import is_parallel


def smooth_BCE(eps=0.1):  # https://github.com/ultralytics/yolov3/issues/238#issuecomment-598028441
    # return positive, negative label smoothing BCE targets
    return 1.0 - 0.5 * eps, 0.5 * eps


class BCEBlurWithLogitsLoss(nn.Module):
    # BCEwithLogitLoss() with reduced missing label effects.
    def __init__(self, alpha=0.05):
        super(BCEBlurWithLogitsLoss, self).__init__()
        self.loss_fcn = nn.BCEWithLogitsLoss(reduction='none')  # must be nn.BCEWithLogitsLoss()
        self.alpha = alpha

    def forward(self, pred, true):
        loss = self.loss_fcn(pred, true)
        pred = torch.sigmoid(pred)  # prob from logits
        dx = pred - true  # reduce only missing label effects
        # dx = (pred - true).abs()  # reduce missing label and false label effects
        alpha_factor = 1 - torch.exp((dx - 1) / (self.alpha + 1e-4))
        loss *= alpha_factor
        return loss.mean()


class FocalLoss(nn.Module):
    # Wraps focal loss around existing loss_fcn(), i.e. criteria = FocalLoss(nn.BCEWithLogitsLoss(), gamma=1.5)
    def __init__(self, loss_fcn, gamma=1.5, alpha=0.25):
        super(FocalLoss, self).__init__()
        self.loss_fcn = loss_fcn  # must be nn.BCEWithLogitsLoss()
        self.gamma = gamma
        self.alpha = alpha
        self.reduction = loss_fcn.reduction
        self.loss_fcn.reduction = 'none'  # required to apply FL to each element

    def forward(self, pred, true):
        loss = self.loss_fcn(pred, true)
        # p_t = torch.exp(-loss)
        # loss *= self.alpha * (1.000001 - p_t) ** self.gamma  # non-zero power for gradient stability

        # TF implementation https://github.com/tensorflow/addons/blob/v0.7.1/tensorflow_addons/losses/focal_loss.py
        pred_prob = torch.sigmoid(pred)  # prob from logits
        p_t = true * pred_prob + (1 - true) * (1 - pred_prob)
        alpha_factor = true * self.alpha + (1 - true) * (1 - self.alpha)
        modulating_factor = (1.0 - p_t) ** self.gamma
        loss *= alpha_factor * modulating_factor

        if self.reduction == 'mean':
            return loss.mean()
        elif self.reduction == 'sum':
            return loss.sum()
        else:  # 'none'
            return loss


class QFocalLoss(nn.Module):
    # Wraps Quality focal loss around existing loss_fcn(), i.e. criteria = FocalLoss(nn.BCEWithLogitsLoss(), gamma=1.5)
    def __init__(self, loss_fcn, gamma=1.5, alpha=0.25):
        super(QFocalLoss, self).__init__()
        self.loss_fcn = loss_fcn  # must be nn.BCEWithLogitsLoss()
        self.gamma = gamma
        self.alpha = alpha
        self.reduction = loss_fcn.reduction
        self.loss_fcn.reduction = 'none'  # required to apply FL to each element

    def forward(self, pred, true):
        loss = self.loss_fcn(pred, true)

        pred_prob = torch.sigmoid(pred)  # prob from logits
        alpha_factor = true * self.alpha + (1 - true) * (1 - self.alpha)
        modulating_factor = torch.abs(true - pred_prob) ** self.gamma
        loss *= alpha_factor * modulating_factor

        if self.reduction == 'mean':
            return loss.mean()
        elif self.reduction == 'sum':
            return loss.sum()
        else:  # 'none'
            return loss


def compute_loss(p, targets, model):  # predictions, targets, model
    device = targets.device
    lcls, lbox, lobj = torch.zeros(1, device=device), torch.zeros(1, device=device), torch.zeros(1, device=device)
    tcls, tbox, indices, anchors = build_targets(p, targets, model)  # targets
    h = model.hyp  # hyperparameters

    # Define criteria
    BCEcls = nn.BCEWithLogitsLoss(pos_weight=torch.tensor([h['cls_pw']], device=device))  # weight=model.class_weights)
    BCEobj = nn.BCEWithLogitsLoss(pos_weight=torch.tensor([h['obj_pw']], device=device))

    # Class label smoothing https://arxiv.org/pdf/1902.04103.pdf eqn 3
    cp, cn = smooth_BCE(eps=0.0)

    # Focal loss
    g = h['fl_gamma']  # focal loss gamma
    if g > 0:
        BCEcls, BCEobj = FocalLoss(BCEcls, g), FocalLoss(BCEobj, g)

    # Losses
    nt = 0  # number of targets
    no = len(p)  # number of outputs
    balance = [4.0, 1.0, 0.3, 0.1, 0.03]  # P3-P7
    for i, pi in enumerate(p):  # layer index, layer predictions
        b, a, gj, gi = indices[i]  # image, anchor, gridy, gridx
        tobj = torch.zeros_like(pi[..., 0], device=device)  # target obj

        n = b.shape[0]  # number of targets
        if n:
            nt += n  # cumulative targets
            ps = pi[b, a, gj, gi]  # prediction subset corresponding to targets

            # Regression
            pxy = ps[:, :2].sigmoid() * 2. - 0.5
            pwh = (ps[:, 2:4].sigmoid() * 2) ** 2 * anchors[i]
            pbox = torch.cat((pxy, pwh), 1)  # predicted box
            iou = bbox_iou(pbox.T, tbox[i], x1y1x2y2=False, CIoU=True)  # iou(prediction, target)
            lbox += (1.0 - iou).mean()  # iou loss

            # Objectness
            tobj[b, a, gj, gi] = (1.0 - model.gr) + model.gr * iou.detach().clamp(0).type(tobj.dtype)  # iou ratio

            # Classification
            if model.nc > 1:  # cls loss (only if multiple classes)
                t = torch.full_like(ps[:, 5:], cn, device=device)  # targets
                t[range(n), tcls[i]] = cp
                lcls += BCEcls(ps[:, 5:], t)  # BCE

            # Append targets to text file
            # with open('targets.txt', 'a') as file:
            #     [file.write('%11.5g ' * 4 % tuple(x) + '\n') for x in torch.cat((txy[i], twh[i]), 1)]

        lobj += BCEobj(pi[..., 4], tobj) * balance[i]  # obj loss

    s = 3 / no  # output count scaling
    lbox *= h['box'] * s
<<<<<<< HEAD
    lobj *= h['obj']  # * s * (1.4 if no == 4 else 1.)
=======
    lobj *= h['obj']
>>>>>>> 3e25f1e9
    lcls *= h['cls'] * s
    bs = tobj.shape[0]  # batch size

    loss = lbox + lobj + lcls
    return loss * bs, torch.cat((lbox, lobj, lcls, loss)).detach()


def build_targets(p, targets, model):
    # Build targets for compute_loss(), input targets(image,class,x,y,w,h)
    det = model.module.model[-1] if is_parallel(model) else model.model[-1]  # Detect() module
    na, nt = det.na, targets.shape[0]  # number of anchors, targets
    tcls, tbox, indices, anch = [], [], [], []
    gain = torch.ones(7, device=targets.device)  # normalized to gridspace gain
    ai = torch.arange(na, device=targets.device).float().view(na, 1).repeat(1, nt)  # same as .repeat_interleave(nt)
    targets = torch.cat((targets.repeat(na, 1, 1), ai[:, :, None]), 2)  # append anchor indices

    g = 0.5  # bias
    off = torch.tensor([[0, 0],
                        [1, 0], [0, 1], [-1, 0], [0, -1],  # j,k,l,m
                        # [1, 1], [1, -1], [-1, 1], [-1, -1],  # jk,jm,lk,lm
                        ], device=targets.device).float() * g  # offsets

    for i in range(det.nl):
        anchors = det.anchors[i]
        gain[2:6] = torch.tensor(p[i].shape)[[3, 2, 3, 2]]  # xyxy gain

        # Match targets to anchors
        t = targets * gain
        if nt:
            # Matches
            r = t[:, :, 4:6] / anchors[:, None]  # wh ratio
            j = torch.max(r, 1. / r).max(2)[0] < model.hyp['anchor_t']  # compare
            # j = wh_iou(anchors, t[:, 4:6]) > model.hyp['iou_t']  # iou(3,n)=wh_iou(anchors(3,2), gwh(n,2))
            t = t[j]  # filter

            # Offsets
            gxy = t[:, 2:4]  # grid xy
            gxi = gain[[2, 3]] - gxy  # inverse
            j, k = ((gxy % 1. < g) & (gxy > 1.)).T
            l, m = ((gxi % 1. < g) & (gxi > 1.)).T
            j = torch.stack((torch.ones_like(j), j, k, l, m))
            t = t.repeat((5, 1, 1))[j]
            offsets = (torch.zeros_like(gxy)[None] + off[:, None])[j]
        else:
            t = targets[0]
            offsets = 0

        # Define
        b, c = t[:, :2].long().T  # image, class
        gxy = t[:, 2:4]  # grid xy
        gwh = t[:, 4:6]  # grid wh
        gij = (gxy - offsets).long()
        gi, gj = gij.T  # grid xy indices

        # Append
        a = t[:, 6].long()  # anchor indices
        indices.append((b, a, gj.clamp_(0, gain[3] - 1), gi.clamp_(0, gain[2] - 1)))  # image, anchor, grid indices
        tbox.append(torch.cat((gxy - gij, gwh), 1))  # box
        anch.append(anchors[a])  # anchors
        tcls.append(c)  # class

    return tcls, tbox, indices, anch<|MERGE_RESOLUTION|>--- conflicted
+++ resolved
@@ -140,11 +140,7 @@
 
     s = 3 / no  # output count scaling
     lbox *= h['box'] * s
-<<<<<<< HEAD
-    lobj *= h['obj']  # * s * (1.4 if no == 4 else 1.)
-=======
     lobj *= h['obj']
->>>>>>> 3e25f1e9
     lcls *= h['cls'] * s
     bs = tobj.shape[0]  # batch size
 
